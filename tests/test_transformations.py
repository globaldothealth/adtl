--- conflicted
+++ resolved
@@ -13,9 +13,6 @@
 
 
 @pytest.mark.parametrize(
-<<<<<<< HEAD
-    "test_date_birth, test_date_current, epoch, expected",
-=======
     "test_input,expected",
     [
         (
@@ -49,8 +46,7 @@
 
 
 @pytest.mark.parametrize(
-    "test_date_birth, test_date_current, expected",
->>>>>>> 30884c2c
+    "test_date_birth, test_date_current, epoch, expected",
     [
         ("1996-02-22", "2023-02-22", 2022, 27.0),
         ("", "2023-02-22", 2022, None),
