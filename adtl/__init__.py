--- conflicted
+++ resolved
@@ -50,14 +50,9 @@
         value = row[rule["field"]]
         if "values" in rule:
             value = rule["values"].get(value)
-<<<<<<< HEAD
-        # Either source_unit / unit OR source_date / date triggers conversion
+        # Either source_unit`` / unit OR source_date / date triggers conversion
         # do not parse units if value is empty
         if "source_unit" in rule and "unit" in rule and value != "":
-=======
-        # Either source_unit`` / unit OR source_date / date triggers conversion
-        if "source_unit" in rule and "unit" in rule:
->>>>>>> b6f47095
             assert "source_date" not in rule and "date" not in rule
             source_unit = get_value(row, rule["source_unit"])
             unit = rule["unit"]
